# Copyright (c) 2008-2010 Simplistix Ltd
# See license.txt for license details.

import logging,os,sys

from calendar import timegm
from cStringIO import StringIO
from datetime import datetime,timedelta,date
from difflib import unified_diff
from functools import partial
from inspect import getargspec
from new import classobj
from pprint import pformat
from re import compile, MULTILINE
from shutil import rmtree
from tempfile import mkdtemp
from types import ClassType,GeneratorType,MethodType
from zope.dottedname.resolve import resolve

class Wrappings:
    def __init__(self):
        self.before = []
        self.after = []
        
def wrap(before,after=None):
    def wrapper(wrapped):
        if getattr(wrapped,'_wrappings',None) is None:
            w = Wrappings()
            def wrapping(*args,**kw):
                args = list(args)
                to_add = len(getargspec(wrapped)[0][len(args):])
                added = 0
                for c in w.before:
                    r = c()
                    if added<to_add:
                        args.append(r)
                        added+=1
                try:
                    return wrapped(*args,**kw)
                finally:
                    for c in w.after:
                        c()
            f = wrapping
            f._wrappings = w
        else:
            f = wrapped
        w = f._wrappings
        w.before.append(before)
        if after is not None:
            w.after.insert(0,after)
        return f
    return wrapper

not_there =object()

class Replacer:

    def __init__(self,replace_returns=False):
        self.originals = {}
        self.replace_returns=replace_returns

    def replace(self,target,replacement,strict=True):
        container,attribute = target.rsplit('.',1)
        container = resolve(container)
        t_obj = getattr(container,attribute,not_there)
        if t_obj is not_there and strict:
            raise AttributeError('Original %r not found'%attribute)
        if (isinstance(t_obj,MethodType)
            and t_obj.im_self is container
            and not isinstance(replacement,MethodType)):
            replacement_to_use = classmethod(replacement)
        else:
            replacement_to_use = replacement
        self.originals[target] = t_obj
        setattr(container,attribute,replacement_to_use)
        if self.replace_returns:
            return replacement

    def restore(self):
        for target,original in tuple(self.originals.items()):
            if original is not_there:
                container,attribute = target.rsplit('.',1)
                container = resolve(container)
                delattr(container,attribute)
            else:
                self.replace(target,original)
            del self.originals[target]
            
    def __call__(self,original_function):
        self.original_function = original_function
        return self.new_function

    def __enter__(self):
        return self
    
    def __exit__(self,type,value,traceback):
        self.restore()

def replace(target,replacement,strict=True):
    r  = Replacer(replace_returns=True)
    return wrap(partial(r.replace,target,replacement,strict),r.restore)

def diff(x,y):
    return '\n'.join(
        tuple(unified_diff(
            x.split('\n'),
            y.split('\n'),
            lineterm='')
              )[2:]
        )

identity = object()

trailing_whitespace_re = compile('\s+$',MULTILINE)

def strip_blank_lines(text):
    result = []
    for line in text.split('\n'):
        if line and not line.isspace():
            result.append(line)
    return '\n'.join(result)

def compare(x,y,blanklines=True,trailing_whitespace=True):
    # pre-processing
    if isinstance(x,GeneratorType) and isinstance(x,GeneratorType):
        x = tuple(x)
        y = tuple(y)
    if isinstance(x,basestring) and isinstance(y,basestring):
        if not trailing_whitespace:
            x = trailing_whitespace_re.sub('',x)
            y = trailing_whitespace_re.sub('',y)
        if not blanklines:
            x = strip_blank_lines(x)
            y = strip_blank_lines(y)

    # the check
    if x==y:
        return identity

    # error reporting
    message = None
    if isinstance(x,basestring) and isinstance(y,basestring):
            
        if len(x)>10 or len(y)>10:
            if '\n' in x or '\n' in y:
                message = '\n'+diff(x,y)
            else:
                message = '\n%r\n!=\n%r'%(x,y)
    elif not (blanklines and trailing_whitespace):
        raise TypeError(
            "if blanklines or trailing_whitespace are not True, only string "
            "arguments should be passed, got %r and %r" % (x,y)
            )
    elif ((isinstance(x,tuple) and isinstance(y,tuple))
          or
          (isinstance(x,list) and isinstance(y,list))):
        l_x = len(x)
        l_y = len(y)
        i = 0
        while i<l_x and i<l_y:
            if x[i]!=y[i]:
                break
            i+=1
        message = (
            'Sequence not as expected:\n\n'
            'same:\n%s\n\n'
            'first:\n%s\n\n'
            'second:\n%s')%(
            pformat(x[:i]),
            pformat(x[i:]),
            pformat(y[i:]),
            )
    if message is None:
        message = '%r != %r'%(x,y)
    raise AssertionError(message)
    
def generator(*args):
    for i in args:
        yield i

class Comparison:
    failed = None
    def __init__(self,t,v=None,strict=True,**kw):
        if kw:
            if v is None:
                v = kw
            else:
                v.update(kw)
        if isinstance(t,basestring):
            c = resolve(t)
        elif isinstance(t,(ClassType,type)):
            c = t
        elif isinstance(t,BaseException):
            c = t.__class__
            if v is None:
                v = vars(t) or {'args':t.args}
        else:
            c = t.__class__
            if v is None:
                v=vars(t)
        self.c = c
        self.v = v
        self.strict = strict
        
    def __eq__(self,other):
        if self.c is not other.__class__:
            self.failed = True
            return False
        if self.v is None:
            return True
        self.failed = {}
        if isinstance(other,BaseException):
            v = {'args':other.args}
        else:
            try:
                v = vars(other)
            except TypeError:
                if self.strict:
                    raise TypeError(
                        '%r does not support vars() so cannot '
                        'do strict comparison' % other
                        )
                v = {}
                for k in self.v.keys():
                    try:
                        v[k]=getattr(other,k)
                    except AttributeError:
                        pass
        e = set(self.v.keys())
        a = set(v.keys())
        for k in e.difference(a):
            try:
                # class attribute?
                v[k]=getattr(other,k)
            except AttributeError:
                self.failed[k]='%s not in other' % repr(self.v[k])
            else:
                a.add(k)
        if self.strict:
            for k in a.difference(e):
                self.failed[k]='%s not in Comparison' % repr(v[k])
        for k in e.intersection(a):
            ev = self.v[k]
            av = v[k]
            if ev!=av:
                self.failed[k]='%r != %r' % (ev,av)
        if self.failed:
            return False
        return True

    def __ne__(self,other):
        return not(self==other)
    
    def __repr__(self,indent=2):
        full = False
        if self.failed is True:
            v = 'wrong type</C>'
        elif self.v is None:
            v = ''
        else:
            full = True
            v = '\n'
            if self.failed:
                vd = self.failed
                r = str
            else:
                vd = self.v
                r = repr
            for vk,vv in sorted(vd.items()):
                if isinstance(vv,Comparison):
                    vvr = vv.__repr__(indent+2)
                else:
                    vvr = r(vv)
                v+=(' '*indent+'%s:%s\n'%(vk,vvr))
            v+=(' '*indent)+'</C>'
        name = getattr(self.c,'__module__','')
        if name:
            name+='.'
        name += getattr(self.c,'__name__','')
        if not name:
            name = repr(self.c)
        r = '<C%s:%s>%s'%(self.failed and '(failed)' or '',name,v)
        if full:
            return '\n'+(' '*indent)+r
        else:
            return r

class StringComparison:

    def __init__(self,re_source):
        self.re = compile(re_source)

    def __eq__(self,other):
        if not isinstance(other,basestring):
            return
        if self.re.match(other):
            return True
        return False

    def __ne__(self,other):
        return not self==other

    def __repr__(self):
        return '<S:%s>' % self.re.pattern

    def __lt__(self,other):
        return self.re.pattern<other
        
    def __gt__(self,other):
        return self.re.pattern>other
        
    def __cmp__(self,other):
        return cmp(self.re.pattern,other)
        
class ShouldRaiseWrapper:

    def __init__(self,sr,wrapped):
        self.sr = sr
        self.wrapped = wrapped

    def __call__(self,*args,**kw):
        try:
            self.wrapped(*args,**kw)
        except BaseException,actual:
            self.sr.handle(actual)
        else:
            self.sr.handle(None)
            
class should_raise:

    raised = None

    def __init__(self,callable,exception=None):
        self.callable = callable
        self.expected = exception

    def handle(self,actual):
        self.raised = actual
        if self.expected:
                if Comparison(self.expected) != actual:
                    raise AssertionError(
                        '%r raised, %r expected' % (actual,self.expected)
                        )
        elif not actual:
            raise AssertionError('No exception raised!')
            
    def __getattr__(self,name):
        return ShouldRaiseWrapper(self,getattr(self.callable,name))

    # __call__ is special :-S
    def __call__(self,*args,**kw):
        return ShouldRaiseWrapper(self,partial(self.callable))(*args,**kw)

class ShouldRaise:

    def __init__(self,exception=None):
        self.exception = exception

    def __enter__(self):
        self.sr = should_raise(None,self.exception)
        return self.sr
    
    def __exit__(self,type,value,traceback):
<<<<<<< HEAD
=======
        # bug in python :-(
        if isinstance(value,str):
            value = type(value)
>>>>>>> 26281e89
        self.sr.handle(value)
        return True
        
class LogCapture(logging.Handler):

    instances = set()
    
    def __init__(self, names=None, install=True):
        logging.Handler.__init__(self)
        if not isinstance(names,tuple):
            names = (names,)
        self.names = names
        self.oldlevels = {}
        self.oldhandlers = {}
        self.clear()
        if install:
            self.install()

    def clear(self):
        self.records = []
        
    def emit(self, record):
        self.records.append(record)

    def install(self):
        for name in self.names:
            logger = logging.getLogger(name)
            self.oldlevels[name] = logger.level
            self.oldhandlers[name] = logger.handlers
            logger.setLevel(1)
            logger.handlers = [self]
        self.instances.add(self)

    def uninstall(self):
        if self in self.instances:
            for name in self.names:
                logger = logging.getLogger(name)
                logger.setLevel(self.oldlevels[name])
                logger.handlers = self.oldhandlers[name]
            self.instances.remove(self)

    @classmethod
    def uninstall_all(cls):
        for i in tuple(cls.instances):
            i.uninstall()
        
    def actual(self):
        for r in self.records:
            yield (r.name,r.levelname,r.getMessage())
    
    def __str__(self):
        return '\n'.join(["%s %s\n  %s" % r for r in self.actual()])

    def check(self,*expected):
        return compare(
            expected,
            tuple(self.actual())
            )

    def __enter__(self):
        return self
    
    def __exit__(self,type,value,traceback):
        self.uninstall()

class LogCaptureForDecorator(LogCapture):

    def install(self):
        LogCapture.install(self)
        return self
    
def log_capture(*names):
    l = LogCaptureForDecorator(names or None,install=False)
    return wrap(l.install,l.uninstall)

@classmethod
def add(cls,*args):
    cls._q.append(cls(*args))

@classmethod
def set_(cls,*args):
    if cls._q:
        cls._q.pop()
    cls.add(*args)

def __add__(self,other):
    r = super(self.__class__,self).__add__(other)
    if self._ct:
        r = self._ct(r)
    return r

@classmethod
def instantiate(cls):
    r = cls._q.pop(0)
    if not cls._q:
        cls._gap += cls._gap_d
        n = r+timedelta(**{cls._gap_t:cls._gap})
        if cls._ct:
            n = cls._ct(n)
        cls._q.append(n)
    return r

def test_factory(n,type,default,args,**to_patch):    
    q = []
    to_patch['_q']=q
    to_patch['add']=add
    to_patch['set']=set_
    to_patch['__add__']=__add__
    class_ = classobj(n,(type,),to_patch)
    if args==(None,):
        pass
    elif args:
        q.append(class_(*args))
    else:
        q.append(class_(*default))
    return class_
    
<<<<<<< HEAD
    
=======
def correct_date_method(self):
    return self._date_type(
        self.year,
        self.month,
        self.day
        )

>>>>>>> 26281e89
@classmethod
def correct_datetime(cls,dt):
    return cls(
        dt.year,
        dt.month,
        dt.day,
        dt.hour,
        dt.minute,
        dt.second,
        dt.microsecond,
        dt.tzinfo,
        )

def test_datetime(*args,**kw):
    if 'delta' in kw:
        gap = kw['delta']
        gap_delta = 0
    else:
        gap = 0
        gap_delta = 10
    delta_type = kw.get('delta_type','seconds')
<<<<<<< HEAD
=======
    date_type = kw.get('date_type',date)
>>>>>>> 26281e89
    return test_factory(
        'tdatetime',datetime,(2001,1,1,0,0,0),args,
        _ct=correct_datetime,
        now=instantiate,
        _gap = gap,
        _gap_d = gap_delta,
        _gap_t = delta_type,
<<<<<<< HEAD
=======
        date = correct_date_method,
        _date_type = date_type,
>>>>>>> 26281e89
        )
    
@classmethod
def correct_date(cls,d):
    return cls(
        d.year,
        d.month,
        d.day,
        )

def test_date(*args,**kw):
    if 'delta' in kw:
        gap = kw['delta']
        gap_delta = 0
    else:
        gap = 0
        gap_delta = 1
    delta_type = kw.get('delta_type','days')
    return test_factory(
        'tdate',date,(2001,1,1),args,
        _ct=correct_date,
        today=instantiate,
        _gap = gap,
        _gap_d = gap_delta,
        _gap_t = delta_type,
        )

class ttimec(datetime):

    def __new__(cls,*args):
        if args:
            return super(ttimec, cls).__new__(cls,*args)
        else:
            return float(timegm(cls.instantiate().utctimetuple()))

def test_time(*args,**kw):
    if 'delta' in kw:
        gap = kw['delta']
        gap_delta = 0
    else:
        gap = 0
        gap_delta = 1
    delta_type = kw.get('delta_type','seconds')
    return test_factory(
        'ttime',ttimec,(2001,1,1,0,0,0),args,
        _ct=None,
<<<<<<< HEAD
        time=instantiate,
=======
        instantiate=instantiate,
>>>>>>> 26281e89
        _gap = gap,
        _gap_d = gap_delta,
        _gap_t = delta_type,
        )

class TempDirectory:

    instances = set()
    
    def __init__(self,ignore=(),create=True,path=None):
        self.ignore = []
        for regex in ignore:
            self.ignore.append(compile(regex))
        self.path = path
        if create:
            self.create()

    def create(self):
        if self.path:
            return self
        self.path = mkdtemp()
        self.instances.add(self)
        return self

    def cleanup(self):
        if self in self.instances and os.path.exists(self.path):
            rmtree(self.path)
            self.instances.remove(self)

    @classmethod
    def cleanup_all(cls):
        for i in tuple(cls.instances):
            i.cleanup()

    def actual(self,path=None,recursive=False):
        if path:
            path = self._join(path)
        else:
            path = self.path
        result = []
        if recursive:
            for dirpath,dirnames,filenames in os.walk(path):
                dirpath = '/'.join(dirpath[len(path)+1:].split(os.sep))
                if dirpath:
                    dirpath += '/'
                    result.append(dirpath)
                for name in sorted(filenames):
                    result.append(dirpath+name)
        else:
            for n in os.listdir(path):
                result.append(n)
        filtered = []
        for path in sorted(result):
            ignore = False
            for regex in self.ignore:
                if regex.search(path):
                    ignore = True
                    break
            if ignore:
                continue
            filtered.append(path)
        return filtered
    
    def listdir(self,path=None,recursive=False):
        actual = self.actual(path,recursive)
        if not actual:
            print 'No files or directories found.'
        for n in actual:
            print n

    def check(self,*expected):
        compare(expected,tuple(self.actual()))

    def check_dir(self,dir,*expected):
        compare(expected,tuple(self.actual(dir)))

    def check_all(self,dir,*expected):
        compare(expected,tuple(self.actual(dir,recursive=True)))

    def _join(self,name):
        if isinstance(name,basestring):
            name = name.split('/')
        if not name[0]:
            raise ValueError(
                'Attempt to read or write outside the temporary Directory'
                )
        return os.path.join(self.path,*name)
        
    def makedir(self,dirpath,path=False):
        thepath = self._join(dirpath)
        os.makedirs(thepath)
        if path:
            return thepath
    
    def write(self,filepath,data,path=False):
        if isinstance(filepath,basestring):
            filepath = filepath.split('/')
        if len(filepath)>1:
            dirpath = self._join(filepath[:-1])
            if not os.path.exists(dirpath):
                os.makedirs(dirpath)
        thepath = self._join(filepath)
        f = open(thepath,'wb')
        f.write(data)
        f.close()
        if path:
            return thepath

    def getpath(self,path):
        return self._join(path)
    
    def read(self,filepath):
        f = open(self._join(filepath),'rb')
        data = f.read()
        f.close()
        return data

    def __enter__(self):
        return self
    
    def __exit__(self,type,value,traceback):
        self.cleanup()

def tempdir(*args,**kw):
    kw['create']=False
    l = TempDirectory(*args,**kw)
    return wrap(l.create,l.cleanup)

class OutputCapture:

    def __enter__(self):
        self.original_stdout = sys.stdout
        self.original_stderr = sys.stderr
        self.output = sys.stdout = sys.stderr = StringIO()
        return self

    def __exit__(self,*args):
        sys.stdout = self.original_stdout
        sys.stderr = self.original_stderr

    def compare(self,expected):
        compare(expected.strip(),self.output.getvalue().strip())
<|MERGE_RESOLUTION|>--- conflicted
+++ resolved
@@ -180,26 +180,32 @@
 
 class Comparison:
     failed = None
-    def __init__(self,t,v=None,strict=True,**kw):
-        if kw:
-            if v is None:
-                v = kw
+    def __init__(self,
+                 object_or_type,
+                 attribute_dict=None,
+                 strict=True,
+                 **attributes):
+        if attributes:
+            if attribute_dict is None:
+                attribute_dict = attributes
             else:
-                v.update(kw)
-        if isinstance(t,basestring):
-            c = resolve(t)
-        elif isinstance(t,(ClassType,type)):
-            c = t
-        elif isinstance(t,BaseException):
-            c = t.__class__
-            if v is None:
-                v = vars(t) or {'args':t.args}
-        else:
-            c = t.__class__
-            if v is None:
-                v=vars(t)
+                attribute_dict.update(attributes)
+        if isinstance(object_or_type,basestring):
+            c = resolve(object_or_type)
+        elif isinstance(object_or_type,(ClassType,type)):
+            c = object_or_type
+        elif isinstance(object_or_type,BaseException):
+            c = object_or_type.__class__
+            if attribute_dict is None:
+                attribute_dict = (
+                    vars(object_or_type) or {'args':object_or_type.args}
+                    )
+        else:
+            c = object_or_type.__class__
+            if attribute_dict is None:
+                attribute_dict=vars(object_or_type)
         self.c = c
-        self.v = v
+        self.v = attribute_dict
         self.strict = strict
         
     def __eq__(self,other):
@@ -361,12 +367,9 @@
         return self.sr
     
     def __exit__(self,type,value,traceback):
-<<<<<<< HEAD
-=======
         # bug in python :-(
         if isinstance(value,str):
             value = type(value)
->>>>>>> 26281e89
         self.sr.handle(value)
         return True
         
@@ -418,6 +421,8 @@
             yield (r.name,r.levelname,r.getMessage())
     
     def __str__(self):
+        if not self.records:
+            return 'No logging captured'
         return '\n'.join(["%s %s\n  %s" % r for r in self.actual()])
 
     def check(self,*expected):
@@ -484,9 +489,6 @@
         q.append(class_(*default))
     return class_
     
-<<<<<<< HEAD
-    
-=======
 def correct_date_method(self):
     return self._date_type(
         self.year,
@@ -494,7 +496,6 @@
         self.day
         )
 
->>>>>>> 26281e89
 @classmethod
 def correct_datetime(cls,dt):
     return cls(
@@ -516,10 +517,7 @@
         gap = 0
         gap_delta = 10
     delta_type = kw.get('delta_type','seconds')
-<<<<<<< HEAD
-=======
     date_type = kw.get('date_type',date)
->>>>>>> 26281e89
     return test_factory(
         'tdatetime',datetime,(2001,1,1,0,0,0),args,
         _ct=correct_datetime,
@@ -527,11 +525,8 @@
         _gap = gap,
         _gap_d = gap_delta,
         _gap_t = delta_type,
-<<<<<<< HEAD
-=======
         date = correct_date_method,
         _date_type = date_type,
->>>>>>> 26281e89
         )
     
 @classmethod
@@ -578,11 +573,7 @@
     return test_factory(
         'ttime',ttimec,(2001,1,1,0,0,0),args,
         _ct=None,
-<<<<<<< HEAD
-        time=instantiate,
-=======
         instantiate=instantiate,
->>>>>>> 26281e89
         _gap = gap,
         _gap_d = gap_delta,
         _gap_t = delta_type,
