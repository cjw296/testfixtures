# Copyright (c) 2015 Simplistix Ltd
# See license.txt for license details.
<<<<<<< HEAD
from itertools import chain, izip_longest
from mock import Mock
from subprocess import Popen as Popen, STDOUT
=======
try:
    from unittest.mock import Mock
except ImportError:
    from mock import Mock
from subprocess import Popen as Popen
>>>>>>> b1f97f6e
from tempfile import TemporaryFile
from testfixtures.compat import basestring
from testfixtures.utils import extend_docstring


class MockPopen(object):
    """
    A specialised mock for testing use of :class:`subprocess.Popen`.
    An instance of this class can be used in place of the
    :class:`subprocess.Popen` and is often inserted where it's needed using
    :func:`mock.patch` or a :class:`Replacer`.
    """

    default_command = None

    def __init__(self):
        self.commands = {}
        self.mock = mock = Mock()
        self.mock.Popen.side_effect = self.Popen
        mock.Popen_instance = Mock(spec=Popen)
        inst = mock.Popen.return_value = mock.Popen_instance
        inst.communicate.side_effect = self.communicate
        inst.wait.side_effect = self.wait
        inst.send_signal.side_effect = self.send_signal
        inst.terminate.side_effect = self.terminate
        inst.kill.side_effect = self.kill
        inst.poll.side_effect = self.poll

    def set_command(self, command, stdout=b'', stderr=b'', returncode=0,
                    pid=1234, poll_count=3):
        """
        Set the behaviour of this mock when it is used to simulate the
        specified command.

        :param command: A string representing the command to be simulated.
        """
        self.commands[command] = (stdout, stderr, returncode, pid, poll_count)

    def set_default(self, stdout=b'', stderr=b'', returncode=0,
                    pid=1234, poll_count=3):
        """
        Set the behaviour of this mock when it is used to simulate commands
        that have no explicit behavior specified using
        :meth:`~MockPopen.set_command`.
        """
        self.default_command = (stdout, stderr, returncode, pid, poll_count)

    def __call__(self, *args, **kw):
        return self.mock.Popen(*args, **kw)

    def Popen(self, args, bufsize=0, executable=None,
              stdin=None, stdout=None, stderr=None,
              preexec_fn=None, close_fds=False, shell=False, cwd=None,
              env=None, universal_newlines=False,
              startupinfo=None, creationflags=0):

        if isinstance(args, basestring):
            cmd = args
        else:
            cmd = ' '.join(args)

        behaviour = self.commands.get(cmd, self.default_command)
        if behaviour is None:
            raise KeyError('Nothing specified for command %r' % cmd)

        self.stdout, self.stderr, self.returncode, pid, poll = behaviour
        self.poll_count = poll

        if stderr == STDOUT:
            line_iterator = chain.from_iterable(izip_longest(
                self.stdout.splitlines(True),
                self.stderr.splitlines(True)
            ))
            self.stdout = b''.join(l for l in line_iterator if l)
            self.stderr = None

        for name in 'stdout', 'stderr':
            value = getattr(self, name)
            if value is None:
                continue
            f = TemporaryFile()
            f.write(value)
            f.flush()
            f.seek(0)
            setattr(self.mock.Popen_instance, name, f)

        self.mock.Popen_instance.pid = pid
        self.mock.Popen_instance.returncode = None

        return self.mock.Popen_instance

    def wait(self):
        "Simulate calls to :meth:`subprocess.Popen.wait`"
        self.mock.Popen_instance.returncode = self.returncode
        return self.returncode

    def communicate(self, input=None):
        "Simulate calls to :meth:`subprocess.Popen.communicate`"
        self.wait()
        return self.stdout, self.stderr

    def poll(self):
        "Simulate calls to :meth:`subprocess.Popen.poll`"
        while self.poll_count and self.mock.Popen_instance.returncode is None:
            self.poll_count -= 1
            return None
        # This call to wait() is NOT how poll() behaves in reality.
        # poll() NEVER sets the returncode.
        # The returncode is *only* ever set by process completion.
        # The following is an artifact of the fixture's implementation.
        return self.wait()

    # These are here to check parameter types
    def send_signal(self, signal):
        "Simulate calls to :meth:`subprocess.Popen.send_signal`"
        pass

    def terminate(self):
        "Simulate calls to :meth:`subprocess.Popen.terminate`"
        pass

    def kill(self):
        "Simulate calls to :meth:`subprocess.Popen.kill`"
        pass


set_command_params = """
:param stdout:
    A string representing the simulated content written by the process
    to the stdout pipe.
:param stderr:
    A string representing the simulated content written by the process
    to the stderr pipe.
:param returncode:
    An integer representing the return code of the simulated process.
:param pid:
    An integer representing the process identifier of the simulated
    process. This is useful if you have code the prints out the pids
    of running processes.
:param poll_count:
    Specifies the number of times :meth:`MockPopen.poll` can be
    called before :attr:`MockPopen.returncode` is set and returned
    by :meth:`MockPopen.poll`.
"""


# add the param docs, so we only have one copy of them!
extend_docstring(set_command_params,
                 [MockPopen.set_command, MockPopen.set_default])<|MERGE_RESOLUTION|>--- conflicted
+++ resolved
@@ -1,16 +1,11 @@
 # Copyright (c) 2015 Simplistix Ltd
 # See license.txt for license details.
-<<<<<<< HEAD
 from itertools import chain, izip_longest
-from mock import Mock
-from subprocess import Popen as Popen, STDOUT
-=======
 try:
     from unittest.mock import Mock
 except ImportError:
     from mock import Mock
-from subprocess import Popen as Popen
->>>>>>> b1f97f6e
+from subprocess import Popen as Popen, STDOUT
 from tempfile import TemporaryFile
 from testfixtures.compat import basestring
 from testfixtures.utils import extend_docstring
