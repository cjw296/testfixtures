# Copyright (c) 2015 Simplistix Ltd
# See license.txt for license details.
from itertools import chain, izip_longest
try:
    from unittest.mock import Mock
except ImportError:
    from mock import Mock
<<<<<<< HEAD
from subprocess import Popen as Popen, PIPE
=======
from subprocess import Popen as Popen, STDOUT
>>>>>>> 8b3c595e
from tempfile import TemporaryFile
from testfixtures.compat import basestring, PY3
from testfixtures.utils import extend_docstring


class MockPopen(object):
    """
    A specialised mock for testing use of :class:`subprocess.Popen`.
    An instance of this class can be used in place of the
    :class:`subprocess.Popen` and is often inserted where it's needed using
    :func:`mock.patch` or a :class:`Replacer`.
    """

    default_command = None

    def __init__(self):
        self.commands = {}
        self.mock = mock = Mock()
        self.mock.Popen.side_effect = self.Popen
        mock.Popen_instance = Mock(spec=Popen)
        inst = mock.Popen.return_value = mock.Popen_instance
        inst.communicate.side_effect = self.communicate
        inst.wait.side_effect = self.wait
        inst.send_signal.side_effect = self.send_signal
        inst.terminate.side_effect = self.terminate
        inst.kill.side_effect = self.kill
        inst.poll.side_effect = self.poll
        if PY3:
            def __enter__(self):
                return inst
            inst.__enter__ = __enter__

            def __exit__(self, exc_type, exc_val, exc_tb):
                inst.wait()
                for stream in inst.stdout, inst.stderr:
                    stream.close()

            inst.__exit__ = __exit__

    def set_command(self, command, stdout=b'', stderr=b'', returncode=0,
                    pid=1234, poll_count=3):
        """
        Set the behaviour of this mock when it is used to simulate the
        specified command.

        :param command: A string representing the command to be simulated.
        """
        self.commands[command] = (stdout, stderr, returncode, pid, poll_count)

    def set_default(self, stdout=b'', stderr=b'', returncode=0,
                    pid=1234, poll_count=3):
        """
        Set the behaviour of this mock when it is used to simulate commands
        that have no explicit behavior specified using
        :meth:`~MockPopen.set_command`.
        """
        self.default_command = (stdout, stderr, returncode, pid, poll_count)

    def __call__(self, *args, **kw):
        return self.mock.Popen(*args, **kw)

    def Popen(self, args, bufsize=0, executable=None,
              stdin=None, stdout=None, stderr=None,
              preexec_fn=None, close_fds=False, shell=False, cwd=None,
              env=None, universal_newlines=False,
              startupinfo=None, creationflags=0):

        if isinstance(args, basestring):
            cmd = args
        else:
            cmd = ' '.join(args)

        behaviour = self.commands.get(cmd, self.default_command)
        if behaviour is None:
            raise KeyError('Nothing specified for command %r' % cmd)

        stdout_value, stderr_value, self.returncode, pid, poll = behaviour
        self.poll_count = poll
<<<<<<< HEAD
        for name, option, mock_value in (
            ('stdout', stdout, stdout_value),
            ('stderr', stderr, stderr_value)
        ):
            value = None
            if option is PIPE:
                value = TemporaryFile()
                value.write(mock_value)
                value.flush()
                value.seek(0)
            setattr(self.mock.Popen_instance, name, value)
=======

        if stderr == STDOUT:
            line_iterator = chain.from_iterable(izip_longest(
                self.stdout.splitlines(True),
                self.stderr.splitlines(True)
            ))
            self.stdout = b''.join(l for l in line_iterator if l)
            self.stderr = None

        for name in 'stdout', 'stderr':
            value = getattr(self, name)
            if value is None:
                continue
            f = TemporaryFile()
            f.write(value)
            f.flush()
            f.seek(0)
            setattr(self.mock.Popen_instance, name, f)
>>>>>>> 8b3c595e

        self.mock.Popen_instance.pid = pid
        self.mock.Popen_instance.returncode = None

        return self.mock.Popen_instance

    def wait(self):
        "Simulate calls to :meth:`subprocess.Popen.wait`"
        self.mock.Popen_instance.returncode = self.returncode
        return self.returncode

    def communicate(self, input=None):
        "Simulate calls to :meth:`subprocess.Popen.communicate`"
        self.wait()
        i = self.mock.Popen_instance
        return (i.stdout and i.stdout.read(),
                i.stderr and i.stderr.read())

    def poll(self):
        "Simulate calls to :meth:`subprocess.Popen.poll`"
        while self.poll_count and self.mock.Popen_instance.returncode is None:
            self.poll_count -= 1
            return None
        # This call to wait() is NOT how poll() behaves in reality.
        # poll() NEVER sets the returncode.
        # The returncode is *only* ever set by process completion.
        # The following is an artifact of the fixture's implementation.
        return self.wait()

    # These are here to check parameter types
    def send_signal(self, signal):
        "Simulate calls to :meth:`subprocess.Popen.send_signal`"
        pass

    def terminate(self):
        "Simulate calls to :meth:`subprocess.Popen.terminate`"
        pass

    def kill(self):
        "Simulate calls to :meth:`subprocess.Popen.kill`"
        pass


set_command_params = """
:param stdout:
    A string representing the simulated content written by the process
    to the stdout pipe.
:param stderr:
    A string representing the simulated content written by the process
    to the stderr pipe.
:param returncode:
    An integer representing the return code of the simulated process.
:param pid:
    An integer representing the process identifier of the simulated
    process. This is useful if you have code the prints out the pids
    of running processes.
:param poll_count:
    Specifies the number of times :meth:`MockPopen.poll` can be
    called before :attr:`MockPopen.returncode` is set and returned
    by :meth:`MockPopen.poll`.
"""


# add the param docs, so we only have one copy of them!
extend_docstring(set_command_params,
                 [MockPopen.set_command, MockPopen.set_default])<|MERGE_RESOLUTION|>--- conflicted
+++ resolved
@@ -1,15 +1,7 @@
 # Copyright (c) 2015 Simplistix Ltd
 # See license.txt for license details.
 from itertools import chain, izip_longest
-try:
-    from unittest.mock import Mock
-except ImportError:
-    from mock import Mock
-<<<<<<< HEAD
-from subprocess import Popen as Popen, PIPE
-=======
-from subprocess import Popen as Popen, STDOUT
->>>>>>> 8b3c595e
+from subprocess import Popen as Popen, STDOUT, PIPE
 from tempfile import TemporaryFile
 from testfixtures.compat import basestring, PY3
 from testfixtures.utils import extend_docstring
@@ -88,7 +80,6 @@
 
         stdout_value, stderr_value, self.returncode, pid, poll = behaviour
         self.poll_count = poll
-<<<<<<< HEAD
         for name, option, mock_value in (
             ('stdout', stdout, stdout_value),
             ('stderr', stderr, stderr_value)
@@ -100,26 +91,26 @@
                 value.flush()
                 value.seek(0)
             setattr(self.mock.Popen_instance, name, value)
-=======
-
-        if stderr == STDOUT:
-            line_iterator = chain.from_iterable(izip_longest(
-                self.stdout.splitlines(True),
-                self.stderr.splitlines(True)
-            ))
-            self.stdout = b''.join(l for l in line_iterator if l)
-            self.stderr = None
-
-        for name in 'stdout', 'stderr':
-            value = getattr(self, name)
-            if value is None:
-                continue
-            f = TemporaryFile()
-            f.write(value)
-            f.flush()
-            f.seek(0)
-            setattr(self.mock.Popen_instance, name, f)
->>>>>>> 8b3c595e
+# =======
+#
+#         if stderr == STDOUT:
+#             line_iterator = chain.from_iterable(izip_longest(
+#                 self.stdout.splitlines(True),
+#                 self.stderr.splitlines(True)
+#             ))
+#             self.stdout = b''.join(l for l in line_iterator if l)
+#             self.stderr = None
+#
+#         for name in 'stdout', 'stderr':
+#             value = getattr(self, name)
+#             if value is None:
+#                 continue
+#             f = TemporaryFile()
+#             f.write(value)
+#             f.flush()
+#             f.seek(0)
+#             setattr(self.mock.Popen_instance, name, f)
+# >>>>>>> pr-68
 
         self.mock.Popen_instance.pid = pid
         self.mock.Popen_instance.returncode = None
