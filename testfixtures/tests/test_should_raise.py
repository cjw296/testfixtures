--- conflicted
+++ resolved
@@ -219,8 +219,6 @@
             raise ValueError('foo bar')
         self.assertEqual(C(ValueError('foo bar')),s.raised)
     
-<<<<<<< HEAD
-=======
     def test_import_errors(self):
         with ShouldRaise(ImportError('No module named textfixtures.foo.bar')) as s:
             import textfixtures.foo.bar
@@ -229,7 +227,6 @@
         with ShouldRaise(ImportError('X')) as s:
             raise ImportError('X')
     
->>>>>>> 26281e89
 def test_suite():
     return TestSuite((
         makeSuite(TestShouldRaise),
