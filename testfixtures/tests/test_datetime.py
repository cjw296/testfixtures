--- conflicted
+++ resolved
@@ -2,12 +2,8 @@
 # See license.txt for license details.
 
 import sample1,sample2
-<<<<<<< HEAD
-from datetime import datetime as d, timedelta, tzinfo
-=======
 from datetime import date
 from datetime import datetime as d, tzinfo
->>>>>>> 26281e89
 from time import strptime
 from testfixtures import test_datetime,test_date
 from testfixtures import replace,Replacer,compare,should_raise
@@ -102,9 +98,10 @@
         # out the datetime, since we're testing stubbing out
         # the datetime ;-)
         j,dt1,j,dt2,j = s.raised.args[0].split("'")
-        dt1,ms = dt1.split('.')
-        # check ms is just an int
-        int(ms)
+        if '.' in dt1:
+            dt1,ms = dt1.split('.')
+            # check ms is just an int
+            int(ms)
         # check we can parse the date
         dt1 = strptime(dt1,'%Y-%m-%d %H:%M:%S')
         # check the dt2 bit was as it should be
@@ -132,9 +129,10 @@
         # out the datetime, since we're testing stubbing out
         # the datetime ;-)
         j,dt1,j,dt2,j = s.raised.args[0].split("'")
-        dt1,ms = dt1.split('.')
-        # check ms is just an int
-        int(ms)
+        if '.' in dt1:
+            dt1,ms = dt1.split('.')
+            # check ms is just an int
+            int(ms)
         # check we can parse the date
         dt1 = strptime(dt1,'%Y-%m-%d %H:%M:%S')
         # check the dt2 bit was as it should be
@@ -171,28 +169,6 @@
         from datetime import datetime
         compare(repr(datetime),"<class 'testfixtures.tdatetime'>")
 
-    @replace('datetime.datetime',test_datetime())
-    def test_non_added_returns_right_type(self):
-        from datetime import datetime
-        self.failUnless(isinstance(datetime.now(),datetime))
-
-    @replace('datetime.datetime',test_datetime(None))
-    def test_incremented_returns_right_type(self):
-        from datetime import datetime
-        datetime.add(2010,1,19,12)
-        d1 = datetime.now()
-        self.failUnless(isinstance(d1,datetime))
-        self.assertEqual(d1,datetime(2010,1,19,12))
-        d2 = datetime.now()
-        self.failUnless(isinstance(d2,datetime))
-        self.assertEqual(d2,datetime(2010,1,19,12,0,10))
-
-    @replace('datetime.datetime',test_datetime())
-    def test_add_timedelta(self):
-        from datetime import datetime
-        d = datetime.now()+timedelta(days=1)
-        self.failUnless(isinstance(d,datetime))
-        self.assertEqual(d,datetime(2001,1,2))
 
     @replace('datetime.datetime',test_datetime(delta=1))
     def test_delta(self):
