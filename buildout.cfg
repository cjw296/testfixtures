<<<<<<< HEAD
# This buildout is used for development of testfixtures.
# It gets the necessary eggs and creates a test runner and a python
# interpreter.

# To set up an environment suitable for doing development work on
# testfixtures, do the following:
# 
# python bootstrap.py 
# bin/buildout

# Tests can be run with:
#
# bin/test

# A python environment with testfixtures available can be started using:
#
# bin/py

[buildout]
develop = .
parts = py docs

[py]
recipe = zc.recipe.egg
eggs = testfixtures[test]
interpreter = py 
dependent-scripts = true

[docs]
recipe = zc.recipe.egg
eggs =  
  testfixtures[test]
  sphinx
  sphinx-pypi-upload
  zc.rst2
  pkginfo
  setuptools-git
interpreter = docpy
=======
# This buildout is used for development of testfixtures.
# It gets the necessary eggs and creates a test runner and a python
# interpreter.

# To set up an environment suitable for doing development work on
# testfixtures, do the following:
# 
# python bootstrap.py 
# bin/buildout

# Tests can be run with:
#
# bin/test

# A python environment with testfixtures available can be started using:
#
# bin/py

[buildout]
develop = .
parts = py test docs

[py]
recipe = zc.recipe.egg
eggs = 
  testfixtures
  mock
interpreter = py 

[test]
recipe = zc.recipe.egg
eggs = 
  nose_fixes
  nose
  nose-cov
  testfixtures[test]

[docs]
recipe = zc.recipe.egg
eggs =  
  testfixtures[test]
  sphinx
  sphinx-pypi-upload
  zc.rst2
  pkginfo
  setuptools-git
interpreter = docpy
>>>>>>> 83cf1374
<|MERGE_RESOLUTION|>--- conflicted
+++ resolved
@@ -1,88 +1,38 @@
-<<<<<<< HEAD
-# This buildout is used for development of testfixtures.
-# It gets the necessary eggs and creates a test runner and a python
-# interpreter.
-
-# To set up an environment suitable for doing development work on
-# testfixtures, do the following:
-# 
-# python bootstrap.py 
-# bin/buildout
-
-# Tests can be run with:
-#
-# bin/test
-
-# A python environment with testfixtures available can be started using:
-#
-# bin/py
-
-[buildout]
-develop = .
-parts = py docs
-
-[py]
-recipe = zc.recipe.egg
-eggs = testfixtures[test]
-interpreter = py 
-dependent-scripts = true
-
-[docs]
-recipe = zc.recipe.egg
-eggs =  
-  testfixtures[test]
-  sphinx
-  sphinx-pypi-upload
-  zc.rst2
-  pkginfo
-  setuptools-git
-interpreter = docpy
-=======
-# This buildout is used for development of testfixtures.
-# It gets the necessary eggs and creates a test runner and a python
-# interpreter.
-
-# To set up an environment suitable for doing development work on
-# testfixtures, do the following:
-# 
-# python bootstrap.py 
-# bin/buildout
-
-# Tests can be run with:
-#
-# bin/test
-
-# A python environment with testfixtures available can be started using:
-#
-# bin/py
-
-[buildout]
-develop = .
-parts = py test docs
-
-[py]
-recipe = zc.recipe.egg
-eggs = 
-  testfixtures
-  mock
-interpreter = py 
-
-[test]
-recipe = zc.recipe.egg
-eggs = 
-  nose_fixes
-  nose
-  nose-cov
-  testfixtures[test]
-
-[docs]
-recipe = zc.recipe.egg
-eggs =  
-  testfixtures[test]
-  sphinx
-  sphinx-pypi-upload
-  zc.rst2
-  pkginfo
-  setuptools-git
-interpreter = docpy
->>>>>>> 83cf1374
+# This buildout is used for development of testfixtures.
+# It gets the necessary eggs and creates a test runner and a python
+# interpreter.
+
+# To set up an environment suitable for doing development work on
+# testfixtures, do the following:
+# 
+# python bootstrap.py 
+# bin/buildout
+
+# Tests can be run with:
+#
+# bin/test
+
+# A python environment with testfixtures available can be started using:
+#
+# bin/py
+
+[buildout]
+develop = .
+parts = py docs
+
+[py]
+recipe = zc.recipe.egg
+eggs = testfixtures[test]
+interpreter = py 
+dependent-scripts = true
+
+[docs]
+recipe = zc.recipe.egg
+eggs =  
+  testfixtures[test]
+  sphinx
+  sphinx-pypi-upload
+  zc.rst2
+  pkginfo
+  setuptools-git
+interpreter = docpy