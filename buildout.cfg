# This buildout is used for development of testfixtures.
# It gets the necessary eggs and creates a test runner and a python
# interpreter.

# To set up an environment suitable for doing development work on
# testfixtures, do the following:
# 
# python bootstrap.py 
# bin/buildout

# Tests can be run with:
#
# bin/test

# A python environment with testfixtures available can be started using:
#
# bin/py

[buildout]
develop = .
<<<<<<< HEAD
parts = test py
eggs = 
  testfixtures 
  mock
=======
parts = py test docs
>>>>>>> 26281e89
versions = versions

[versions]
zope.testing = 3.8.3
 
[py]
recipe = zc.recipe.egg
eggs = ${buildout:eggs}
interpreter = py 

[test]
recipe = zc.recipe.testrunner
eggs = ${buildout:eggs}<|MERGE_RESOLUTION|>--- conflicted
+++ resolved
@@ -1,41 +1,46 @@
-# This buildout is used for development of testfixtures.
-# It gets the necessary eggs and creates a test runner and a python
-# interpreter.
-
-# To set up an environment suitable for doing development work on
-# testfixtures, do the following:
-# 
-# python bootstrap.py 
-# bin/buildout
-
-# Tests can be run with:
-#
-# bin/test
-
-# A python environment with testfixtures available can be started using:
-#
-# bin/py
-
-[buildout]
-develop = .
-<<<<<<< HEAD
-parts = test py
-eggs = 
-  testfixtures 
-  mock
-=======
-parts = py test docs
->>>>>>> 26281e89
-versions = versions
-
-[versions]
-zope.testing = 3.8.3
- 
-[py]
-recipe = zc.recipe.egg
-eggs = ${buildout:eggs}
-interpreter = py 
-
-[test]
-recipe = zc.recipe.testrunner
-eggs = ${buildout:eggs}+# This buildout is used for development of testfixtures.
+# It gets the necessary eggs and creates a test runner and a python
+# interpreter.
+
+# To set up an environment suitable for doing development work on
+# testfixtures, do the following:
+# 
+# python bootstrap.py 
+# bin/buildout
+
+# Tests can be run with:
+#
+# bin/test
+
+# A python environment with testfixtures available can be started using:
+#
+# bin/py
+
+[buildout]
+develop = .
+parts = py test docs
+versions = versions
+
+[versions]
+zope.testing = 3.8.3
+ 
+[py]
+recipe = zc.recipe.egg
+eggs = 
+  testfixtures
+  mock
+interpreter = py 
+
+[test]
+recipe = zc.recipe.testrunner
+eggs = testfixtures[test]
+
+[docs]
+recipe = zc.recipe.egg
+eggs =  
+  testfixtures
+  sphinx
+  sphinx-pypi-upload
+  zc.rst2
+  pkginfo
+interpreter = docpy